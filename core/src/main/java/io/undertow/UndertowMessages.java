/*
 * JBoss, Home of Professional Open Source.
 * Copyright 2014 Red Hat, Inc., and individual contributors
 * as indicated by the @author tags.
 *
 * Licensed under the Apache License, Version 2.0 (the "License");
 * you may not use this file except in compliance with the License.
 * You may obtain a copy of the License at
 *
 *     http://www.apache.org/licenses/LICENSE-2.0
 *
 *  Unless required by applicable law or agreed to in writing, software
 *  distributed under the License is distributed on an "AS IS" BASIS,
 *  WITHOUT WARRANTIES OR CONDITIONS OF ANY KIND, either express or implied.
 *  See the License for the specific language governing permissions and
 *  limitations under the License.
 */

package io.undertow;

import java.io.IOException;
import java.net.SocketAddress;
import java.nio.channels.ClosedChannelException;

import io.undertow.predicate.PredicateBuilder;
import io.undertow.protocols.http2.HpackException;
import io.undertow.server.handlers.builder.HandlerBuilder;
import org.jboss.logging.Messages;
import org.jboss.logging.annotations.Cause;
import org.jboss.logging.annotations.Message;
import org.jboss.logging.annotations.MessageBundle;

import javax.net.ssl.SSLPeerUnverifiedException;

/**
 * @author Stuart Douglas
 */
@MessageBundle(projectCode = "UT")
public interface UndertowMessages {

    UndertowMessages MESSAGES = Messages.getBundle(UndertowMessages.class);

    @Message(id = 1, value = "Maximum concurrent requests must be larger than zero.")
    IllegalArgumentException maximumConcurrentRequestsMustBeLargerThanZero();

    @Message(id = 2, value = "The response has already been started")
    IllegalStateException responseAlreadyStarted();

    // id = 3

    @Message(id = 4, value = "getResponseChannel() has already been called")
    IllegalStateException responseChannelAlreadyProvided();

    @Message(id = 5, value = "getRequestChannel() has already been called")
    IllegalStateException requestChannelAlreadyProvided();

    // id = 6

    // id = 7

    @Message(id = 8, value = "Handler cannot be null")
    IllegalArgumentException handlerCannotBeNull();

    @Message(id = 9, value = "Path must be specified")
    IllegalArgumentException pathMustBeSpecified();

    @Message(id = 10, value = "Session not found %s")
    IllegalStateException sessionNotFound(final String session);

    @Message(id = 11, value = "Session manager must not be null")
    IllegalStateException sessionManagerMustNotBeNull();

    @Message(id = 12, value = "Session manager was not attached to the request. Make sure that the SessionAttachmentHandler is installed in the handler chain")
    IllegalStateException sessionManagerNotFound();

    @Message(id = 13, value = "Argument %s cannot be null")
    IllegalArgumentException argumentCannotBeNull(final String argument);

    @Message(id = 14, value = "close() called with data still to be flushed. Please call shutdownWrites() and then call flush() until it returns true before calling close()")
    IOException closeCalledWithDataStillToBeFlushed();

    @Message(id = 16, value = "Could not add cookie as cookie handler was not present in the handler chain")
    IllegalStateException cookieHandlerNotPresent();

    @Message(id = 17, value = "Form value is a file, use getFile() instead")
    IllegalStateException formValueIsAFile();

    @Message(id = 18, value = "Form value is a String, use getValue() instead")
    IllegalStateException formValueIsAString();

    @Message(id = 19, value = "Connection from %s terminated as request entity was larger than %s")
    IOException requestEntityWasTooLarge(SocketAddress address, long size);

    @Message(id = 20, value = "Connection terminated as request was larger than %s")
    IOException requestEntityWasTooLarge(long size);

    @Message(id = 21, value = "Session already invalidated")
    IllegalStateException sessionAlreadyInvalidated();

    @Message(id = 22, value = "The specified hash algorithm '%s' can not be found.")
    IllegalArgumentException hashAlgorithmNotFound(String algorithmName);

    @Message(id = 23, value = "An invalid Base64 token has been received.")
    IllegalArgumentException invalidBase64Token(@Cause final IOException cause);

    @Message(id = 24, value = "An invalidly formatted nonce has been received.")
    IllegalArgumentException invalidNonceReceived();

    @Message(id = 25, value = "Unexpected token '%s' within header.")
    IllegalArgumentException unexpectedTokenInHeader(final String name);

    @Message(id = 26, value = "Invalid header received.")
    IllegalArgumentException invalidHeader();

    @Message(id = 27, value = "Could not find session cookie config in the request")
    IllegalStateException couldNotFindSessionCookieConfig();

    @Message(id = 28, value = "Session %s already exists")
    IllegalStateException sessionAlreadyExists(final String id);

    @Message(id = 29, value = "Channel was closed mid chunk, if you have attempted to write chunked data you cannot shutdown the channel until after it has all been written.")
    IOException chunkedChannelClosedMidChunk();

    @Message(id = 30, value = "User %s successfully authenticated.")
    String userAuthenticated(final String userName);

    @Message(id = 31, value = "User %s has logged out.")
    String userLoggedOut(final String userName);

    @Message(id = 33, value = "Authentication type %s cannot be combined with %s")
    IllegalStateException authTypeCannotBeCombined(String type, String existing);

    @Message(id = 34, value = "Stream is closed")
    IOException streamIsClosed();

    @Message(id = 35, value = "Cannot get stream as startBlocking has not been invoked")
    IllegalStateException startBlockingHasNotBeenCalled();

    @Message(id = 36, value = "Connection terminated parsing multipart data")
    IOException connectionTerminatedReadingMultiPartData();

    @Message(id = 37, value = "Failed to parse path in HTTP request")
    RuntimeException failedToParsePath();

    @Message(id = 38, value = "Authentication failed, requested user name '%s'")
    String authenticationFailed(final String userName);

    @Message(id = 39, value = "To many query parameters, cannot have more than %s query parameters")
    RuntimeException tooManyQueryParameters(int noParams);

    @Message(id = 40, value = "To many headers, cannot have more than %s header")
    RuntimeException tooManyHeaders(int noParams);

    @Message(id = 41, value = "Channel is closed")
    ClosedChannelException channelIsClosed();

    @Message(id = 42, value = "Could not decode trailers in HTTP request")
    IOException couldNotDecodeTrailers();

    @Message(id = 43, value = "Data is already being sent. You must wait for the completion callback to be be invoked before calling send() again")
    IllegalStateException dataAlreadyQueued();

    @Message(id = 44, value = "More than one predicate with name %s. Builder class %s and %s")
    IllegalStateException moreThanOnePredicateWithName(String name, Class<? extends PredicateBuilder> aClass, Class<? extends PredicateBuilder> existing);

    @Message(id = 45, value = "Error parsing predicated handler string %s:%n%s")
    IllegalArgumentException errorParsingPredicateString(String reason, String s);

    @Message(id = 46, value = "The number of cookies sent exceeded the maximum of %s")
    IllegalStateException tooManyCookies(int maxCookies);

    @Message(id = 47, value = "The number of parameters exceeded the maximum of %s")
    IllegalStateException tooManyParameters(int maxValues);

    @Message(id = 48, value = "No request is currently active")
    IllegalStateException noRequestActive();

    @Message(id = 50, value = "AuthenticationMechanism Outcome is null")
    IllegalStateException authMechanismOutcomeNull();

    @Message(id = 51, value = "Not a valid IP pattern %s")
    IllegalArgumentException notAValidIpPattern(String peer);

    @Message(id = 52, value = "Session data requested when non session based authentication in use")
    IllegalStateException noSessionData();

    @Message(id = 53, value = "Listener %s already registered")
    IllegalArgumentException listenerAlreadyRegistered(String name);

    @Message(id = 54, value = "The maximum size %s for an individual file in a multipart request was exceeded")
    IOException maxFileSizeExceeded(long maxIndividualFileSize);

    @Message(id = 55, value = "Could not set attribute %s to %s as it is read only")
    String couldNotSetAttribute(String attributeName, String newValue);

    @Message(id = 56, value = "Could not parse URI template %s, exception at char %s")
    RuntimeException couldNotParseUriTemplate(String path, int i);

    @Message(id = 57, value = "Mismatched braces in attribute string %s")
    RuntimeException mismatchedBraces(String valueString);

    @Message(id = 58, value = "More than one handler with name %s. Builder class %s and %s")
    IllegalStateException moreThanOneHandlerWithName(String name, Class<? extends HandlerBuilder> aClass, Class<? extends HandlerBuilder> existing);

    @Message(id = 59, value = "Invalid syntax %s")
    IllegalArgumentException invalidSyntax(String line);

    @Message(id = 60, value = "Error parsing handler string %s:%n%s")
    IllegalArgumentException errorParsingHandlerString(String reason, String s);

    @Message(id = 61, value = "Out of band responses only allowed for 100-continue requests")
    IllegalArgumentException outOfBandResponseOnlyAllowedFor100Continue();

    @Message(id = 62, value = "AJP does not support HTTP upgrade")
    IllegalStateException ajpDoesNotSupportHTTPUpgrade();

    @Message(id = 63, value = "File system watcher already started")
    IllegalStateException fileSystemWatcherAlreadyStarted();

    @Message(id = 64, value = "File system watcher not started")
    IllegalStateException fileSystemWatcherNotStarted();

    @Message(id = 65, value = "SSL must be specified to connect to a https URL")
    IOException sslWasNull();

    @Message(id = 66, value = "Incorrect magic number %s for AJP packet header")
    IOException wrongMagicNumber(int number);

    @Message(id = 67, value = "No client cert was provided")
    SSLPeerUnverifiedException peerUnverified();

    @Message(id = 68, value = "Servlet path match failed")
    IllegalArgumentException servletPathMatchFailed();

    @Message(id = 69, value = "Could not parse set cookie header %s")
    IllegalArgumentException couldNotParseCookie(String headerValue);

    @Message(id = 70, value = "method can only be called by IO thread")
    IllegalStateException canOnlyBeCalledByIoThread();

    @Message(id = 71, value = "Cannot add path template %s, matcher already contains an equivalent pattern %s")
    IllegalStateException matcherAlreadyContainsTemplate(String templateString, String templateString1);

    @Message(id = 72, value = "Failed to decode url %s to charset %s")
    IllegalArgumentException failedToDecodeURL(String s, String enc, @Cause Exception e);


    @Message(id = 73, value = "Resource change listeners are not supported")
    IllegalArgumentException resourceChangeListenerNotSupported();

    @Message(id = 74, value = "Could not renegotiate SSL connection to require client certificate, as client had sent more data")
    IllegalStateException couldNotRenegotiate();

    @Message(id = 75, value = "Object was freed")
    IllegalStateException objectWasFreed();

    @Message(id = 76, value = "Handler not shutdown")
    IllegalStateException handlerNotShutdown();

    @Message(id = 77, value = "The underlying transport does not support HTTP upgrade")
    IllegalStateException upgradeNotSupported();

    @Message(id = 78, value = "Renegotiation not supported")
    IOException renegotiationNotSupported();

    @Message(id = 79, value = "Not a valid user agent pattern %s")
    IllegalArgumentException notAValidUserAgentPattern(String userAgent);

    @Message(id = 80, value = "Not a valid regular expression pattern %s")
    IllegalArgumentException notAValidRegularExpressionPattern(String pattern);

    @Message(id = 81, value = "Bad request")
    RuntimeException badRequest();

    @Message(id = 82, value = "Host %s already registered")
    RuntimeException hostAlreadyRegistered(Object host);

    @Message(id = 83, value = "Host %s has not been registered")
    RuntimeException hostHasNotBeenRegistered(Object host);

    @Message(id = 84, value = "Attempted to write additional data after the last chunk")
    IOException extraDataWrittenAfterChunkEnd();

    @Message(id = 85, value = "Could not generate unique session id")
    RuntimeException couldNotGenerateUniqueSessionId();

    @Message(id = 86, value = "SPDY needs to be provided with a heap buffer pool, for use in compressing and decompressing headers.")
    IllegalArgumentException mustProvideHeapBuffer();

    @Message(id = 87, value = "Unexpected SPDY frame type %s")
    IOException unexpectedFrameType(int type);

    @Message(id = 88, value = "SPDY control frames cannot have body content")
    IOException controlFrameCannotHaveBodyContent();

    @Message(id = 89, value = "SPDY not supported")
    IOException spdyNotSupported();

    @Message(id = 90, value = "Jetty NPN not available")
    IOException jettyNPNNotAvailable();

    @Message(id = 91, value = "Buffer has already been freed")
    IllegalStateException bufferAlreadyFreed();

    @Message(id = 92, value = "A SPDY header was too large to fit in a response buffer, if you want to support larger headers please increase the buffer size")
    IllegalStateException headersTooLargeToFitInHeapBuffer();

    @Message(id = 93, value = "A SPDY stream was reset by the remote endpoint")
    IOException spdyStreamWasReset();

    @Message(id = 94, value = "Blocking await method called from IO thread. Blocking IO must be dispatched to a worker thread or deadlocks will result.")
    IOException awaitCalledFromIoThread();

    @Message(id = 95, value = "Recursive call to flushSenders()")
    RuntimeException recursiveCallToFlushingSenders();

    @Message(id = 96, value = "More data was written to the channel than specified in the content-length")
    IllegalStateException fixedLengthOverflow();

    @Message(id = 97, value = "AJP request already in progress")
    IllegalStateException ajpRequestAlreadyInProgress();

    @Message(id = 98, value = "HTTP ping data must be 8 bytes in length")
    String httpPingDataMustBeLength8();

    @Message(id = 99, value = "Received a ping of size other than 8")
    String invalidPingSize();

    @Message(id = 100, value = "stream id must be zero for frame type %s")
    String streamIdMustBeZeroForFrameType(int frameType);

    @Message(id = 101, value = "stream id must not be zero for frame type %s")
    String streamIdMustNotBeZeroForFrameType(int frameType);

    @Message(id = 102, value = "RST_STREAM received for idle stream")
    String rstStreamReceivedForIdleStream();

    @Message(id = 103, value = "Http2 stream was reset")
    IOException http2StreamWasReset();

    @Message(id = 104, value = "Incorrect HTTP2 preface")
    IOException incorrectHttp2Preface();

    @Message(id = 105, value = "HTTP2 frame to large")
    IOException http2FrameTooLarge();

    @Message(id = 106, value = "HTTP2 continuation frame received without a corresponding headers or push promise frame")
    IOException http2ContinuationFrameNotExpected();

    @Message(id = 107, value = "Huffman encoded value in HPACK headers did not end with EOS padding")
    HpackException huffmanEncodedHpackValueDidNotEndWithEOS();

    @Message(id = 108, value = "HPACK variable length integer encoded over too many octects, max is %s")
    HpackException integerEncodedOverTooManyOctets(int maxIntegerOctets);

    @Message(id = 109, value = "Zero is not a valid header table index")
    HpackException zeroNotValidHeaderTableIndex();


    @Message(id = 110, value = "Cannot send 100-Continue, getResponseChannel() has already been called")
    IOException cannotSendContinueResponse();

    @Message(id = 111, value = "Parser did not make progress")
    IOException parserDidNotMakeProgress();

    @Message(id = 112, value = "Only client side can call createStream, if you wish to send a PUSH_PROMISE frame use createPushPromiseStream instead")
    IOException headersStreamCanOnlyBeCreatedByClient();

    @Message(id = 113, value = "Only the server side can send a push promise stream")
    IOException pushPromiseCanOnlyBeCreatedByServer();

    @Message(id = 114, value = "Invalid IP access control rule %s. Format is: [ip-match] allow|deny")
    IllegalArgumentException invalidAclRule(String rule);

    @Message(id = 115, value = "Server received PUSH_PROMISE frame from client")
    IOException serverReceivedPushPromise();

    @Message(id = 116, value = "CONNECT not supported by this connector")
    IllegalStateException connectNotSupported();

    @Message(id = 117, value = "Request was not a CONNECT request")
    IllegalStateException notAConnectRequest();

    @Message(id = 118, value = "Cannot reset buffer, response has already been commited")
    IllegalStateException cannotResetBuffer();

    @Message(id = 119, value = "HTTP2 via prior knowledge failed")
    IOException http2PriRequestFailed();

    @Message(id = 120, value = "Out of band responses are not allowed for this connector")
    IllegalStateException outOfBandResponseNotSupported();

    @Message(id = 121, value = "Session was rejected as the maximum number of sessions (%s) has been hit")
    IllegalStateException tooManySessions(int maxSessions);

    @Message(id = 122, value = "CONNECT attempt failed as target proxy returned %s")
    IOException proxyConnectionFailed(int responseCode);

    @Message(id = 123, value = "MCMP message %s rejected due to suspicious characters")
    RuntimeException mcmpMessageRejectedDueToSuspiciousCharacters(String data);

    @Message(id = 124, value = "renegotiation timed out")
    IllegalStateException rengotiationTimedOut();

    @Message(id = 125, value = "Request body already read")
    IllegalStateException requestBodyAlreadyRead();

    @Message(id = 126, value = "Attempted to do blocking IO from the IO thread. This is prohibited as it may result in deadlocks")
    IllegalStateException blockingIoFromIOThread();

    @Message(id = 127, value = "Response has already been sent")
    IllegalStateException responseComplete();

    @Message(id = 128, value = "Remote peer closed connection before all data could be read")
    IOException couldNotReadContentLengthData();

<<<<<<< HEAD
    @Message(id = 129, value = "Failed to send after being safe to send")
    IllegalStateException failedToSendAfterBeingSafe();

=======
    @Message(id = 129, value = "HTTP reason phrase was too large for the buffer. Either provide a smaller message or a bigger buffer. Phrase: %s")
    IllegalStateException reasonPhraseToLargeForBuffer(String phrase);
>>>>>>> 805a9e23
}<|MERGE_RESOLUTION|>--- conflicted
+++ resolved
@@ -414,12 +414,9 @@
     @Message(id = 128, value = "Remote peer closed connection before all data could be read")
     IOException couldNotReadContentLengthData();
 
-<<<<<<< HEAD
     @Message(id = 129, value = "Failed to send after being safe to send")
     IllegalStateException failedToSendAfterBeingSafe();
 
-=======
-    @Message(id = 129, value = "HTTP reason phrase was too large for the buffer. Either provide a smaller message or a bigger buffer. Phrase: %s")
+    @Message(id = 130, value = "HTTP reason phrase was too large for the buffer. Either provide a smaller message or a bigger buffer. Phrase: %s")
     IllegalStateException reasonPhraseToLargeForBuffer(String phrase);
->>>>>>> 805a9e23
 }